--- conflicted
+++ resolved
@@ -223,26 +223,7 @@
         tick_normalization: Optional[str] = None,
         tx_options: TxOptions = TxOptions()
     ) -> Dict:
-<<<<<<< HEAD
         price_normalized, size_normalized = self.normalize_with_precision_and_tick(price, size, tick_normalization)
-=======
-        
-        price_normalized, size_normalized = self.normalize_with_precision(price, size)
-
-        price_mod = price_normalized % self.market_params.tick_size
-
-        if tick_normalization == "round_up":
-            # round up to the nearest tick
-            if price_mod > 0:
-                price_normalized = price_normalized + (self.market_params.tick_size - price_mod)
-        elif tick_normalization == "round_down":
-            # round down to the nearest tick
-            price_normalized = price_normalized - price_mod
-        else:
-            # no normalization then clip the price if it's not divisible by the tick size 
-            price_normalized = price_normalized - price_mod
-
->>>>>>> 0fcaeca3
         return await self._prepare_transaction(
             "addSellOrder",
             [int(price_normalized), int(size_normalized), post_only],
@@ -260,12 +241,7 @@
     ) -> str:
         try:
             tx = await self.prepare_sell_order(price, size, post_only, tick_normalization, tx_options)
-<<<<<<< HEAD
             return await self._execute_transaction(tx, async_execution)
-=======
-            print(f"tx: {tx}")
-            return await self._execute_transaction(tx)
->>>>>>> 0fcaeca3
         except Exception as e:
             raise Exception(f"Error adding sell order: {get_error_message(str(e))}")
 
